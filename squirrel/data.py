--- conflicted
+++ resolved
@@ -441,7 +441,6 @@
         if hasattr(self, "_y_coordinates"):
             return self._y_coordinates
 
-<<<<<<< HEAD
     def get_1d_spectra(self, x=None, y=None, mask=None):
         """Return the spectra at a given pixel, or summed within given a mask. If
         nothing is provided, the entire datacube will be summed over.
@@ -501,48 +500,6 @@
         spectra.velocity_scale = deepcopy(self.velocity_scale)
 
         return spectra
-=======
-    def spatial_extent(self, pyplot=False):
-        """Return the extent of the datacube along x and y directions, as a list
-        [x_left, x_right, y_bottom, y_top].
-
-        ----------
-        :param pyplot: optional, by default `False`. If `True`, returns the extent as required by, e.g., `plt.imshow()`.
-        :type pyplot: bool
-        :return: [x_left, x_right, y_bottom, y_top]
-        :rtype: list
-        """
-        x_coord = self.x_coordinates
-        y_coord = self.y_coordinates
-        if x_coord is not None:
-            x_step = x_coord[0, 1] - x_coord[0, 0]
-            x_increasing = x_step > 0
-            x_step = abs(x_step)
-            y_step = y_coord[1, 0] - y_coord[0, 0]
-            y_increasing = y_step > 0
-            y_step = abs(y_step)
-            extent = [
-                x_coord[0, 0],
-                x_coord[0, -1],
-                y_coord[0, 0],
-                y_coord[-1, 0],
-            ]
-            if pyplot is True:
-                if x_increasing:
-                    extent[0] -= x_step / 2.0
-                    extent[1] += x_step / 2.0
-                else:
-                    extent[0] += x_step / 2.0
-                    extent[1] -= x_step / 2.0
-                if y_increasing:
-                    extent[2] -= y_step / 2.0
-                    extent[3] += y_step / 2.0
-                else:
-                    extent[2] += y_step / 2.0
-                    extent[3] -= y_step / 2.0
-            return extent
->>>>>>> 8a16e37f
-
 
 class VoronoiBinnedSpectra(Spectra):
     """A class to store binned spectra."""
